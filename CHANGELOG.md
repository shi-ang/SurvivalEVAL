--- conflicted
+++ resolved
@@ -1,12 +1,10 @@
 # CHANGELOG
 
-<<<<<<< HEAD
-=======
 ## 2025-09-08: Version 0.5.0
 1. Add interval censoring support for the evaluation.
 2. Add log rank test for point evaluation.
 
->>>>>>> 22b0fd03
+
 ## 2025-09-08: Version 0.4.8
 1. Downgrade the dependencies in setup.py, requirements.txt to improve compatibility with older versions of other packages.
 
