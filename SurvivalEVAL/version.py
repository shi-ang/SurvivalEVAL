# -*- coding: utf-8 -*-
from __future__ import unicode_literals

<<<<<<< HEAD
__version__ = "0.4.8"
=======
__version__ = "0.5.0"
>>>>>>> 22b0fd03
<|MERGE_RESOLUTION|>--- conflicted
+++ resolved
@@ -1,8 +1,4 @@
 # -*- coding: utf-8 -*-
 from __future__ import unicode_literals
 
-<<<<<<< HEAD
-__version__ = "0.4.8"
-=======
-__version__ = "0.5.0"
->>>>>>> 22b0fd03
+__version__ = "0.5.0"